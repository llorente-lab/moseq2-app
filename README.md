--- conflicted
+++ resolved
@@ -1,4 +1,3 @@
-<<<<<<< HEAD
 # MoSeq2-Notebook Setup
 MoSeq2 Web Application Platform used to run all of the MoSeq2 tools in a Jupyter Notebook.
 
@@ -198,10 +197,4 @@
 
 To get started,
 - Start your specified conda environment (if you haven't already).
-- Run the Jupyter Notebook.
-=======
-# moseq2-app
-MoSeq2 Web Application Platform used to run all of the MoSeq2 tools in a GUI.
-
-# Navigate to the jupyter branch to use the current jupyter notebook gui in development.
->>>>>>> b0cd4036
+- Run the Jupyter Notebook.