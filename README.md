--- conflicted
+++ resolved
@@ -10,9 +10,6 @@
 <p align="center">
   <img src="https://drive.google.com/uc?export=view&id=1oc0_0mlN0VTZEPMQTg_hnYAC87Lb58MI" />
 </p>
-
-<<<<<<< HEAD
-## Why MoSeq
 
 <!---Adapted from 
 Datta, Sandeep Robert, David J. Anderson, Kristin Branson, Pietro Perona, and Andrew Leifer. 2019. “Computational Neuroethology: A Call to Action.” Neuron 104 (1): 11–24.
@@ -55,16 +52,6 @@
 |Could be used in bash scripts flexibly for automation and parallelization|                                                             |
 
 If you are interested in using the CLI for extraction and modeling, but using the interactive widgets in the Jupyter notebooks to find parameters and analyze results interactively, you can find more information in [CLI extraction and modeling documentation](https://github.com/dattalab/moseq2-app/wiki/Command-Line-Interface-for-Extraction-and-Modeling) and [Interactive Model Results Exploration Notebook documentation](https://github.com/dattalab/moseq2-app/wiki/Interactive-Model-Results-Exploration-Notebook-Instructions).
-=======
-The MoSeq2 toolkit enables users to model mouse behavior across different experimental groups, and
-measure the differences between their behavior usages, durations, transition patterns. etc.
-
-This package contains functionalities that can be used interactively in Jupyter notebooks. 
-We provide a series of Jupyter Notebooks that cover the entire MoSeq pipeline to process their depth videos of mice, and segment their behavior into what is denoted as "syllables".
-
-Consult the wiki page for more detailed documentation of the MoSeq pipeline [here](https://github.com/dattalab/moseq2-app/wiki).
-You can try MoSeq on [Google Colab](https://colab.research.google.com/drive/1JOFvvUIfQlhjWZ3MZ3yZ0_hryhI-u55U?usp=sharing) on our test data or your data on Google Drive.
->>>>>>> 9945fd5a
 
 # [Documentation: MoSeq2 Wiki](https://github.com/dattalab/moseq2-app/wiki)
 You can find more information about MoSeq Pipeline, installation, step-by-step instructions, documentation for Command Line Interface(CLI), tutorials etc in [MoSeq2 Wiki](https://github.com/dattalab/moseq2-app/wiki).
