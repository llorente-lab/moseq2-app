--- conflicted
+++ resolved
@@ -1,8 +1,4 @@
-<<<<<<< HEAD
-name: moseq2dev
-=======
 name: moseq2-app
->>>>>>> c472ddd0
 channels:
   - conda-forge
   - default
@@ -12,16 +8,7 @@
   - jupyter
   - ffmpeg
   - pip:
-<<<<<<< HEAD
-    - jupyter_contrib_nbextensions
-    - https://github.com/ipython-contrib/jupyter_contrib_nbextensions/tarball/master
-    - jupyter_nbextensions_configurator
-    - git+https://github.com/dattalab/moseq2-extract.git@dev
-    - git+https://github.com/dattalab/moseq2-pca.git@dev
-    - git+https://github.com/dattalab/moseq2-viz.git@dev
-=======
     - git+https://github.com/dattalab/moseq2-extract.git@release
     - git+https://github.com/dattalab/moseq2-pca.git@release
     - git+https://github.com/dattalab/moseq2-viz.git@release
-    - git+https://github.com/dattalab/moseq2-model.git@release
->>>>>>> c472ddd0
+    - git+https://github.com/dattalab/moseq2-model.git@release