<<<<<<< HEAD
import qgrid
=======
'''

Wrapper functions for all the functionality included in moseq2-app. These functions are executed directly from
main.py.

'''

>>>>>>> 17afe031
import warnings
import pandas as pd
import ruamel.yaml as yaml
import ipywidgets as widgets
from moseq2_app.util import index_to_dataframe
from IPython.display import display, clear_output
from moseq2_app.gui.progress import get_session_paths
from moseq2_app.gui.widgets import GroupSettingWidgets
from moseq2_app.roi.controller import InteractiveFindRoi, InteractiveExtractionViewer
from moseq2_app.roi.validation import (make_session_status_dicts, get_iqr_anomaly_sessions, get_scalar_df,
                                       get_anomaly_dict, print_validation_results)

warnings.filterwarnings('ignore')

def interactive_roi_wrapper(data_path, config_file, session_config=None, compute_bgs=True):
    '''

    Interactive ROI detection wrapper function. Users can use run this wrapper
    to find the required extraction parameters, as well as preview examples of the extraction
    with the found parameters.

    Parameters
    ----------
    data_path (str): Path to base directory containing session folders.
    config_data (dict): ROI and Extraction configuration parameters
    session_parameters (str): Path to file containing individual session parameter sets.

    Returns
    -------
    '''

    roi_app = InteractiveFindRoi(data_path, config_file, session_config, compute_bgs=compute_bgs)

    # Run interactive application
    selout = widgets.interactive_output(roi_app.interactive_find_roi_session_selector,
                                        {'session': roi_app.checked_list})
    display(roi_app.clear_button, roi_app.ui_tools, selout)

def interactive_extraction_preview_wrapper(input_dir):
    '''

    Interactive extraction previewing tool. Upon extracted session selection, function automatically displays
    the extraction mp4 video file.

    Parameters
    ----------
    input_dir (str): path to base directory containing extraction directories

    Returns
    -------
    '''

    viewer = InteractiveExtractionViewer(data_path=input_dir)

    # Run interactive application
    selout = widgets.interactive_output(viewer.get_extraction,
                                        {'input_file': viewer.sess_select})
    display(viewer.clear_button, viewer.sess_select, selout)

def validate_extractions_wrapper(input_dir):
    '''

    Wrapper function to test the measured scalar values to determine whether some sessions should be
     flagged and diagnosed before aggregating the sessions.

    Parameters
    ----------
    input_dir (str): path to parent directory containing all the extracted session folders
    Returns
    -------
    '''

    # Get paths to extracted sessions
    paths = get_session_paths(input_dir, extracted=True)

    # Make status dictionaries containing all the validation flags, also check for dropped frames
    status_dicts = make_session_status_dicts(paths)

    # Get scalar dataframe including all sessions
    scalar_df = get_scalar_df(paths)

    # Flag sessions with mean scalar values that are outside the inter-quartile range (.25-.75)
    status_dicts = get_iqr_anomaly_sessions(scalar_df, status_dicts)

    # Run all validation tests
    anomaly_dict = get_anomaly_dict(scalar_df, status_dicts)

    # Print Results
    print_validation_results(anomaly_dict)

def interactive_group_setting_wrapper(index_filepath):
    '''

    Wrapper function that handles the interactive group display and value updating.

    Parameters
    ----------
    index_filepath (str): Path to index file.

    Returns
    -------
    '''

    index_grid = GroupSettingWidgets()

    index_dict, df = index_to_dataframe(index_filepath)
    qgrid_widget = qgrid.show_grid(df[['SessionName', 'SubjectName', 'group', 'uuid']], column_options=index_grid.col_opts,
                                   column_definitions=index_grid.col_defs, show_toolbar=False)

    def update_table(b):
        '''
        Updates table upon "Set Button" click

        Parameters
        ----------
        b (button click)

        Returns
        -------
        '''

        index_grid.update_index_button.button_style = 'info'
        index_grid.update_index_button.icon = 'none'

        selected_rows = qgrid_widget.get_selected_df()
        x = selected_rows.index

        for i in x:
            qgrid_widget.edit_cell(i, 'group', index_grid.group_input.value)

    def update_clicked(b):
        '''
        Updates the index file with the current table state upon Save button click.

        Parameters
        ----------
        b (button click)

        Returns
        -------
        '''

        files = index_dict['files']
        meta = [f['metadata'] for f in files]
        meta_cols = pd.DataFrame(meta).columns

        latest_df = qgrid_widget.get_changed_df()
        df.update(latest_df)

        updated_index = {'files': list(df.drop(meta_cols, axis=1).to_dict(orient='index').values()),
                         'pca_path': index_dict['pca_path']}

        with open(index_filepath, 'w+') as f:
            yaml.safe_dump(updated_index, f)

        index_grid.update_index_button.button_style = 'success'
        index_grid.update_index_button.icon = 'check'

    def clear_clicked(b):
        # Clear the display
        clear_output()

    # Add callback functions
    index_grid.clear_button.on_click(clear_clicked)
    index_grid.update_index_button.on_click(update_clicked)
    index_grid.save_button.on_click(update_table)

    # Display output
    display(index_grid.clear_button, index_grid.group_set)
    display(qgrid_widget)<|MERGE_RESOLUTION|>--- conflicted
+++ resolved
@@ -1,14 +1,10 @@
-<<<<<<< HEAD
-import qgrid
-=======
 '''
 
 Wrapper functions for all the functionality included in moseq2-app. These functions are executed directly from
 main.py.
 
 '''
-
->>>>>>> 17afe031
+import qgrid
 import warnings
 import pandas as pd
 import ruamel.yaml as yaml
